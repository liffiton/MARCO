#!/usr/bin/env python

import argparse
import atexit
import copy
import multiprocessing
import os
import select
import signal
import sys
import threading

import utils
import mapsolvers
import CNFsolvers
from MCSEnumerator import MCSEnumerator
from MarcoPolo import MarcoPolo


def parse_args():
    parser = argparse.ArgumentParser()

    # Standard arguments
    parser.add_argument('infile', nargs='?', type=argparse.FileType('rb'),
                        default=sys.stdin,
                        help="name of file to process (STDIN if omitted)")
    parser.add_argument('-v', '--verbose', action='count', default=0,
                        help="print more verbose output (constraint indexes for MUSes/MCSes) -- repeat the flag for detail about the algorithm's progress)")
    parser.add_argument('-a', '--alltimes', action='store_true',
                        help="print the time for every output")
    parser.add_argument('-s', '--stats', action='store_true',
                        help="print timing statistics to stderr")
    parser.add_argument('-T', '--timeout', type=int, default=None,
                        help="limit the runtime to TIMEOUT seconds")
    parser.add_argument('-l', '--limit', type=int, default=None,
                        help="limit number of subsets output (counting both MCSes and MUSes)")
    parser.add_argument('--mcs-only', action='store_true', default=False,
                        help="camus")
    type_group = parser.add_mutually_exclusive_group()
    type_group.add_argument('--cnf', action='store_true',
                            help="assume input is in DIMACS CNF or Group CNF format (autodetected if filename is *.[g]cnf or *.[g]cnf.gz).")
    type_group.add_argument('--smt', action='store_true',
                            help="assume input is in SMT2 format (autodetected if filename is *.smt2).")
    parser.add_argument('-b', '--bias', type=str, choices=['MUSes', 'MCSes'], default='MUSes',
                        help="bias the search toward MUSes or MCSes early in the execution [default: MUSes] -- all will be enumerated eventually; this just uses heuristics to find more of one or the other early in the enumeration.")

    # Experimental / Research arguments
    exp_group = parser.add_argument_group('Experimental / research options', "These can typically be ignored; the defaults will give the best performance.")
    exp_group.add_argument('--improved-implies', action='store_true',
                           help="use improved technique for Map formula implications (implications under assumptions) [default: False, use only singleton MCSes as hard constraints]")
    exp_group.add_argument('--dump-map', nargs='?', type=argparse.FileType('w'),
                           help="dump clauses added to the Map formula to the given file.")
    solver_group = exp_group.add_mutually_exclusive_group()
    solver_group.add_argument('--force-minisat', action='store_true',
                           help="use Minisat in place of MUSer2 for CNF (NOTE: much slower and usually not worth doing!)")
<<<<<<< HEAD
    solver_group.add_argument('--pmuser', type=int, default=None,
                           help="use MUSer2-para in place of MUSer2 to run in parallel (specify # of threads.)")
    exp_group.add_argument('--rnd-init', action='store_true',
                           help="initialize variable activity in csolver to random values.")
=======
    exp_group.add_argument('--shrinkusemss', action='store_true',
                           help="import MSSes into shrink.")
    exp_group.add_argument('--use-singletonMCSes', action='store_true',
                           help="generate all singleton MCSes up front to help shrink.")
>>>>>>> 1397a5a0

    # Max/min-models arguments
    max_group_outer = parser.add_argument_group('  Maximal/minimal models options', "By default, the Map solver will efficiently produce maximal/minimal models itself by giving each variable a default polarity.  These options override that (--nomax, -m) or extend it (-M, --smus) in various ways.")
    max_group = max_group_outer.add_mutually_exclusive_group()
    max_group.add_argument('--nomax', action='store_true',
                           help="perform no model maximization whatsoever (applies either shrink() or grow() to all seeds)")
    max_group.add_argument('-m', '--max', type=str, choices=['always', 'half'], default=None,
                           help="get a random seed from the Map solver initially, then compute a maximal/minimal model (for bias of MUSes/MCSes, resp.) for all seeds ['always'] or only when initial seed doesn't match the --bias ['half'] (i.e., seed is SAT and bias is MUSes)")
    max_group.add_argument('-M', '--MAX', action='store_true', default=None,
                           help="computes a maximum/minimum model (of largest/smallest cardinality) (uses MiniCard as Map solver)")
    max_group.add_argument('--smus', action='store_true',
                           help="calculate an SMUS (smallest MUS) (uses MiniCard as Map solver)")

    args = parser.parse_args()

    if len(sys.argv) == 1:
        parser.print_help()
        sys.exit(1)

    if args.smt and args.infile == sys.stdin:
        sys.stderr.write("SMT cannot be read from STDIN.  Please specify a filename.\n")
        sys.exit(1)

    return args


def at_exit(stats):
    # print stats
    times = stats.get_times()
    counts = stats.get_counts()
    other = stats.get_stats()

    # sort categories by total runtime
    categories = sorted(times, key=times.get)
    maxlen = max(len(x) for x in categories)
    for category in categories:
        sys.stderr.write("%-*s : %8.3f\n" % (maxlen, category, times[category]))
    for category in sorted(counts):
        sys.stderr.write("%-*s : %8d\n" % (maxlen + 6, category + ' count', counts[category]))
        if category in times:
            sys.stderr.write("%-*s : %8.5f\n" % (maxlen + 6, category + ' per', times[category] / counts[category]))

    # print min, max, avg of other values recorded
    if other:
        maxlen = max(len(x) for x in other)
        for name, values in other.items():
            sys.stderr.write("%-*s : %f\n" % (maxlen + 4, name + ' min', min(values)))
            sys.stderr.write("%-*s : %f\n" % (maxlen + 4, name + ' max', max(values)))
            sys.stderr.write("%-*s : %f\n" % (maxlen + 4, name + ' avg', sum(values) / float(len(values))))


def error_exit(error, details, exception):
    sys.stderr.write("[31;1mERROR:[m %s\n[33m%s[m\n\n" % (error, details))
    sys.stderr.write(str(exception) + "\n")
    sys.exit(1)


# used to prevent an infinite recursion of signal handlers
# calling themselves (via the propagation to the process group)
first_handler_call = True


def setup_execution(args, stats, mainpid):
    # register timeout/interrupt handler

    def handler(signum, frame):  # pylint: disable=unused-argument
        global first_handler_call
        if not first_handler_call:
            return
        first_handler_call = False

        # only report out if we're the main process
        mypid = os.getpid()
        if mypid == mainpid:
            if signum == signal.SIGALRM:
                sys.stderr.write("Time limit reached.\n")
            else:
                sys.stderr.write("Interrupted.\n")
            # kill all children (all procs in process group)
            os.killpg(mainpid, signal.SIGTERM)

        sys.exit(128)
        # at_exit will fire here in the main process

    signal.signal(signal.SIGTERM, handler)  # external termination
    signal.signal(signal.SIGINT, handler)   # ctl-c keyboard interrupt

    # register a timeout alarm, if needed
    if args.timeout:
        signal.signal(signal.SIGALRM, handler)  # timeout alarm
        signal.alarm(args.timeout)

    # register at_exit to print stats when program exits
    if args.stats:
        atexit.register(at_exit, stats)


def setup_csolver(args, seed=None):
    infile = args.infile

    # create appropriate constraint solver
    if args.cnf or infile.name.endswith('.cnf') or infile.name.endswith('.cnf.gz') or infile.name.endswith('.gcnf') or infile.name.endswith('.gcnf.gz'):
        if args.force_minisat or args.mcs_only:  # mcs_only doesn't care about fancy features, give it a plain MinisatSubsetSolver
            solverclass = CNFsolvers.MinisatSubsetSolver
        elif args.improved_implies:
            solverclass = CNFsolvers.ImprovedImpliesSubsetSolver
        elif args.shrinkusemss:
            solverclass = CNFsolvers.ShrinkUseMSSSubsetSolver
        else:
            solverclass = CNFsolvers.MUSerSubsetSolver

        try:
<<<<<<< HEAD
            if args.pmuser is not None:
                csolver = solverclass(infile, args.rnd_init, numthreads=args.pmuser)
            else:
                csolver = solverclass(infile, args.rnd_init)
=======
            if args.mcs_only:
                csolver = solverclass(infile, seed, store_dimacs=True)
            else:
                csolver = solverclass(infile, seed)
>>>>>>> 1397a5a0
        except CNFsolvers.MUSerException as e:
            error_exit("Unable to use MUSer2 for MUS extraction.", "Use --force-minisat to use Minisat instead (NOTE: it will be much slower.)", e)
        except (IOError, OSError) as e:
            error_exit("Unable to load pyminisolvers library.", "Run 'make -C pyminisolvers' to compile the library.", e)
        infile.close()

    elif args.smt or infile.name.endswith('.smt2'):
        try:
            from SMTsolvers import Z3SubsetSolver
        except ImportError as e:
            error_exit("Unable to import z3 module.", "Please install Z3 from https://github.com/Z3Prover/z3", e)
        # z3 has to be given a filename, not a file object, so close infile and just pass its name
        infile.close()
        csolver = Z3SubsetSolver(infile.name)
    else:
        sys.stderr.write(
            "Cannot determine filetype (cnf or smt) of input: %s\n"
            "Please provide --cnf or --smt option.\n" % infile.name
        )
        sys.exit(1)

    return csolver


def setup_msolver(n, args, seed=None):
    # create appropriate map solver
    if args.nomax or args.max:
        varbias = None  # will get a "random" seed from the Map solver
    else:
        varbias = (args.bias == 'MUSes')  # High bias (True) for MUSes, low (False) for MCSes

    try:
        if args.MAX or args.smus:
            #msolver = mapsolvers.MinicardMapSolver(n, bias=varbias, rand_seed=seed)
            # TODO: only synchronize if running in parallel mode
            msolverclass = utils.synchronize_class(mapsolvers.MinicardMapSolver)
            msolver = msolverclass(n, bias=varbias, rand_seed=seed)
        else:
            #msolver = mapsolvers.MinisatMapSolver(n, bias=varbias, rand_seed=seed, dump=args.dump_map)
            # TODO: only synchronize if running in parallel mode
            msolverclass = utils.synchronize_class(mapsolvers.MinisatMapSolver)
            msolver = msolverclass(n, bias=varbias, rand_seed=seed, dump=args.dump_map)
    except OSError as e:
        error_exit("Unable to load pyminisolvers library.", "Run 'make -C pyminisolvers' to compile the library.", e)

    return msolver


def setup_solvers(args, seed=None):
    csolver = setup_csolver(args, seed)
    msolver = setup_msolver(csolver.n, args, seed)

    try:
        csolver.set_msolver(msolver)
    except AttributeError:
        pass

    return (csolver, msolver)


def setup_config(args):
    config = {}
    config['bias'] = args.bias
    config['smus'] = args.smus
    if args.nomax:
        config['maximize'] = 'none'
    elif args.smus:
        config['maximize'] = 'always'
    elif args.max:
        config['maximize'] = args.max
    elif args.MAX:
        config['maximize'] = 'solver'
    else:
        config['maximize'] = 'solver'
    config['verbose'] = args.verbose > 1
    config['singleton_MCSes'] = args.use_singletonMCSes

    return config


def run_enumerator(worker_id, stats, args, pipe):
    csolver, msolver = setup_solvers(args, seed=worker_id)
    config = setup_config(args)

    # enumerate results in a separate thread so signal handling works while in C code
    # ref: https://thisismiller.github.io/blog/CPython-Signal-Handling/
    def enumerate():
        if args.mcs_only:
            mcsfinder = MCSEnumerator(csolver, stats, pipe)
            mcsfinder.enumerate()
        else:
            mp = MarcoPolo(csolver, msolver, stats, config, pipe)
            mp.enumerate()

    enumthread = threading.Thread(target=enumerate)
    enumthread.daemon = True      # so thread is killed when main thread exits (e.g. in signal handler)
    enumthread.start()
    if sys.version_info[0] >= 3:
        enumthread.join()
    else:
        # In Python 2, a timeout is required for join() to not just
        # call a blocking C function (thus blocking the signal handler).
        # However, infinity works.
        enumthread.join(float('inf'))


def print_result(result, args, stats):
    output = result[0]
    if args.alltimes:
        output = "%s %0.3f" % (output, stats.total_time())
    if args.verbose:
        output = "%s %s" % (output, " ".join([str(x) for x in result[1]]))

    print(output)


def main():
    stats = utils.Statistics()

    pipes = []

    # make process group id match process id so all children
    # will share the same group id (for easier termination)
    os.setpgrp()

    with stats.time('setup'):
        args = parse_args()
        setup_execution(args, stats, os.getpid())
        other_args = copy.copy(args)
        otherother_args = copy.copy(args)
        fourth_args = copy.copy(args)
        args.bias = 'MUSes'
        other_args.bias = 'MCSes'
        otherother_args.nomax = True
        fourth_args.mcs_only = True  # Caution! If mcs_only is assigned false, it will run MUS bias by default.
        args_list = [args, args, args]

        for i, args in enumerate(args_list):
            pipe, child_pipe = multiprocessing.Pipe()
            pipes.append(pipe)
            proc = multiprocessing.Process(target=run_enumerator, args=(i+1, stats, args, child_pipe))
            proc.daemon = True       # so process is killed when main thread exits (e.g. in signal handler)
            proc.start()

    # useful for timing just the parsing / setup
    if args.limit == 0:
        sys.stderr.write("Result limit reached.\n")
        sys.exit(0)

    # for filtering duplicate results (found near-simultaneously by 2+ children)
    # and spurious results (if using improved-implies and a child reaches a point that
    # suddenly becomes blocked by new blocking clauses, it could return that incorrectly
    # as an MUS or MCS)
    # Need to parse the constraint set (again!) just to get n for the map formula...
    csolver = setup_csolver(args)
    msolver = mapsolvers.MinisatMapSolver(csolver.n)
    # Old way: results = set()

    remaining = args.limit

    while multiprocessing.active_children() and pipes:
        ready, _, _ = select.select(pipes, [], [])
        with stats.time('hubcomms'):
            for receiver in ready:
                while receiver.poll():
                    try:
                        # get a result
                        result = receiver.recv()
                    except EOFError:
                        # Sometimes a closed pipe will still trigger ready and .poll(),
                        # but it then throws an EOFError on .recv().  Handle that here.
                        pipes.remove(receiver)
                        break

                    if result[0] == 'done':
                        # "done" indicates the child process has finished its work,
                        # but enumeration may not be complete (if the child was only
                        # enumerating MCSes, e.g.)
                        # Terminate the child process.
                        receiver.send('terminate')
                        # Remove it from the list of active pipes
                        pipes.remove(receiver)

                    elif result[0] == 'complete':
                        # "complete" indicates the child process has completed enumeration,
                        # with everything blocked.  Everything can be stopped at this point.

                        # TODO: print children's results, but differentiate somehow...
                        #if args.stats:
                        #    # Print received stats
                        #    at_exit(result[1])

                        # End / cleanup children
                        # (the .daemon=True mechanism appears to be unreliable)
                        for other in pipes:
                            if other != receiver:
                                other.send('terminate')
                        # Exit main process
                        sys.exit(0)

                    else:
                        # filter out duplicate / spurious results
                        with stats.time('msolver'):
                            if not msolver.check_seed(result[1]):
                                if result[0] == 'U':
                                    stats.increment_counter("duplicate MUS")
                                else:
                                    stats.increment_counter("duplicate MSS")

                                # already found/reported/explored
                                continue

                        with stats.time('msolver_block'):
                            if result[0] == 'U':
                                msolver.block_up(result[1])
                            elif result[0] == 'S':
                                msolver.block_down(result[1])

                        # Old way to check duplicates:
                        #res_set = frozenset(result[1])
                        #res_set = ",".join(str(x) for x in result[1])
                        #if res_set in results:
                        #    continue

                        #results.add(res_set)

                        print_result(result, args, stats)

                        if remaining:
                            remaining -= 1
                            if remaining == 0:
                                sys.stderr.write("Result limit reached.\n")
                                sys.exit(0)

                        # send it to all children *other* than the one we got it from
                        for other in pipes:
                            if other != receiver:
                                other.send(result)


if __name__ == '__main__':
    main()<|MERGE_RESOLUTION|>--- conflicted
+++ resolved
@@ -52,18 +52,11 @@
                            help="dump clauses added to the Map formula to the given file.")
     solver_group = exp_group.add_mutually_exclusive_group()
     solver_group.add_argument('--force-minisat', action='store_true',
-                           help="use Minisat in place of MUSer2 for CNF (NOTE: much slower and usually not worth doing!)")
-<<<<<<< HEAD
+                              help="use Minisat in place of MUSer2 for CNF (NOTE: much slower and usually not worth doing!)")
     solver_group.add_argument('--pmuser', type=int, default=None,
-                           help="use MUSer2-para in place of MUSer2 to run in parallel (specify # of threads.)")
-    exp_group.add_argument('--rnd-init', action='store_true',
-                           help="initialize variable activity in csolver to random values.")
-=======
-    exp_group.add_argument('--shrinkusemss', action='store_true',
-                           help="import MSSes into shrink.")
-    exp_group.add_argument('--use-singletonMCSes', action='store_true',
-                           help="generate all singleton MCSes up front to help shrink.")
->>>>>>> 1397a5a0
+                              help="use MUSer2-para in place of MUSer2 to run in parallel (specify # of threads.)")
+    exp_group.add_argument('--rnd-init', type=int, nargs='?', const=1,
+                           help="initialize variable activity in solvers to random values (optionally specify a random seed [default: 1 if --rnd-init specified without a seed]).")
 
     # Max/min-models arguments
     max_group_outer = parser.add_argument_group('  Maximal/minimal models options', "By default, the Map solver will efficiently produce maximal/minimal models itself by giving each variable a default polarity.  These options override that (--nomax, -m) or extend it (-M, --smus) in various ways.")
@@ -170,23 +163,16 @@
             solverclass = CNFsolvers.MinisatSubsetSolver
         elif args.improved_implies:
             solverclass = CNFsolvers.ImprovedImpliesSubsetSolver
-        elif args.shrinkusemss:
-            solverclass = CNFsolvers.ShrinkUseMSSSubsetSolver
         else:
             solverclass = CNFsolvers.MUSerSubsetSolver
 
         try:
-<<<<<<< HEAD
             if args.pmuser is not None:
                 csolver = solverclass(infile, args.rnd_init, numthreads=args.pmuser)
+            elif args.mcs_only:
+                csolver = solverclass(infile, args.rnd_init, store_dimacs=True)
             else:
                 csolver = solverclass(infile, args.rnd_init)
-=======
-            if args.mcs_only:
-                csolver = solverclass(infile, seed, store_dimacs=True)
-            else:
-                csolver = solverclass(infile, seed)
->>>>>>> 1397a5a0
         except CNFsolvers.MUSerException as e:
             error_exit("Unable to use MUSer2 for MUS extraction.", "Use --force-minisat to use Minisat instead (NOTE: it will be much slower.)", e)
         except (IOError, OSError) as e:
@@ -262,7 +248,6 @@
     else:
         config['maximize'] = 'solver'
     config['verbose'] = args.verbose > 1
-    config['singleton_MCSes'] = args.use_singletonMCSes
 
     return config
 
