--- conflicted
+++ resolved
@@ -44,14 +44,11 @@
     solver_group = exp_group.add_mutually_exclusive_group()
     solver_group.add_argument('--force-minisat', action='store_true',
                            help="use Minisat in place of MUSer2 for CNF (NOTE: much slower and usually not worth doing!)")
-<<<<<<< HEAD
     solver_group.add_argument('--pmuser', type=int, default=None,
                            help="use MUSer2-para in place of MUSer2 to run in parallel (specify # of threads.)")
-=======
     exp_group.add_argument('--rnd-init', action='store_true',
                            help="initialize variable activity in csolver to random values.")
 
->>>>>>> de970c44
     # Max/min-models arguments
     max_group_outer = parser.add_argument_group('  Maximal/minimal models options', "By default, the Map solver will efficiently produce maximal/minimal models itself by giving each variable a default polarity.  These options override that (--nomax, -m) or extend it (-M, --smus) in various ways.")
     max_group = max_group_outer.add_mutually_exclusive_group()
@@ -142,14 +139,10 @@
             solverclass = CNFsolvers.MUSerSubsetSolver
 
         try:
-<<<<<<< HEAD
             if args.pmuser is not None:
-                csolver = solverclass(infile, numthreads=args.pmuser)
+                csolver = solverclass(infile, args.rnd_init, numthreads=args.pmuser)
             else:
-                csolver = solverclass(infile)
-=======
-            csolver = solverclass(infile, args.rnd_init)
->>>>>>> de970c44
+                csolver = solverclass(infile, args.rnd_init)
         except CNFsolvers.MUSerException as e:
             error_exit("Unable to use MUSer2 for MUS extraction.", "Use --force-minisat to use Minisat instead (NOTE: it will be much slower.)", e)
         except (IOError, OSError) as e:
