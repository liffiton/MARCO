import abc
from pyminisolvers import minisolvers


class MapSolver(object):
    """The abstract base class for any MapSolver, implementing common utility functions."""
    __metaclass__ = abc.ABCMeta

    @abc.abstractmethod  # must be overridden, but can be called via super()
    def __init__(self, n, bias=True, dump=None):
        """Common initialization.

        Args:
            n: The number of constraints to map.
            bias: Boolean specifying the solver's bias.  True is a
                  high/inclusion/MUS bias; False is a low/exclusion/MSS bias;
                  None is no bias.
        """
        self.n = n    # pylint: disable=invalid-name
        self.bias = bias
        self.all_n = set(range(1, n+1))  # used in complement fairly frequently
        self.dump = dump

    @abc.abstractmethod
    def next_seed(self):
        pass

    @abc.abstractproperty
    def solver(self):
        pass

    def check_seed(self, seed):
        """Check whether a given seed is still unexplored.

        Returns:
            True if seed is unexplored (i.e., its corresponding assignment is a model)
        """
        return self.solver.check_complete(positive_lits=seed)

    def find_above(self, seed):
        """Look for and return any unexplored point including the given seed.
            Calling map.find_above(MSS) after map.block_down(MSS) will thus find
            strict supersets of the MSS, as the MSS itself has been blocked.

        Returns:
            Any unexplored strict superset of seed, if one exists.
        """
<<<<<<< HEAD
        superset_exists = self.solver.solve(i+1 for i in seed)
=======
        superset_exists = self.solver.solve(seed)
>>>>>>> cc645374
        if superset_exists:
            return self.get_seed()
        else:
            return None

    def get_seed(self):
        """Get the seed from the current model.  (Depends on work in next_seed to be valid.)

        Returns:
            A seed as an array of 1-based constraint indexes.
        """
        return self.solver.get_model_trues(start=0, end=self.n, offset=1)

        # slower:
        #model = self.solver.get_model()
        #return [i for i in range(self.n) if model[i]]

        # slowest:
        #seed = []
        #for i in range(self.n):
        #    if self.solver.model_value(i+1):
        #        seed.add(i)
        #return seed

    def maximize_seed(self, seed, direction):
        """Maximize a given seed within the current set of constraints.
           The Boolean direction parameter specifies up (True) or down (False)

        Returns:
            A seed as an array of 1-based constraint indexes.
        """
        while True:
            comp = self.complement(seed)
            tmpvar = self.solver.new_var() + 1
            if direction:
                # search for a solution w/ all of the current seed plus at
                # least one from the current complement.
<<<<<<< HEAD
                self.solver.add_clause([-tmpvar] + [i+1 for i in comp])  # temporary clause
                # activate the temporary clause and all seed clauses
                havenew = self.solver.solve([tmpvar] + [i+1 for i in seed])
            else:
                # search for a solution w/ none of current complement and at
                # least one from the current seed removed.
                self.solver.add_clause([-tmpvar] + [-(i+1) for i in seed])  # temporary clause
                # activate the temporary clause and deactivate complement clauses
                havenew = self.solver.solve([tmpvar] + [-(i+1) for i in comp])
            self.solver.add_clause([-tmpvar])  # remove the temporary clause
=======
                self.solver.add_clause([-x] + list(comp))  # temporary clause
                # activate the temporary clause and all seed clauses
                havenew = self.solver.solve([x] + list(seed))
            else:
                # search for a solution w/ none of current complement and at
                # least one from the current seed removed.
                self.solver.add_clause([-x] + [-i for i in seed])  # temporary clause
                # activate the temporary clause and deactivate complement clauses
                havenew = self.solver.solve([x] + [-i for i in comp])
            self.solver.add_clause([-x])  # remove the temporary clause
>>>>>>> cc645374

            if havenew:
                seed = self.get_seed()
            else:
                return seed

    def complement(self, aset):
        """Return the complement of a given set w.r.t. the set of mapped constraints."""
        return self.all_n.difference(aset)

    def add_clause(self, clause):
        """Add a given clause to the Map solver."""
        self.solver.add_clause(clause)
        if self.dump is not None:
            self.dump.write(" ".join(str(lit) for lit in clause) + " 0\n")

    def block_down(self, frompoint):
        """Block down from a given set."""
        clause = self.complement(frompoint)
        self.add_clause(clause)

    def block_up(self, frompoint):
        """Block up from a given set."""
        clause = [-i for i in frompoint]
        self.add_clause(clause)


class MinicardMapSolver(MapSolver):
    def __init__(self, n, bias=True):   # bias=True is a high/inclusion/MUS bias; False is a low/exclusion/MSS bias.
        super(MinicardMapSolver, self).__init__(n, bias)

        if bias:
            self.k = n  # initial lower bound on # of True variables
        else:
            self.k = 0

        self._solver = minisolvers.MinicardSolver()

        while self.solver.nvars() < self.n:
            self.solver.new_var(self.bias)

        # add "bound-setting" variables
        while self.solver.nvars() < self.n*2:
            self.solver.new_var()

        # add cardinality constraint (comment is for high bias, maximal model;
        #                             becomes AtMostK for low bias, minimal model)
        # want: generic AtLeastK over all n variables
        # how: make AtLeast([n vars, n bound-setting vars], n)
        #      then, assume the desired k out of the n bound-setting vars.
        # e.g.: for real vars a,b,c: AtLeast([a,b,c, x,y,z], 3)
        #       for AtLeast 3: assume(-x,-y,-z)
        #       for AtLeast 1: assume(-x)
        # and to make AtLeast into an AtMost:
        #   AtLeast([lits], k) ==> AtMost([-lits], #lits-k)
        if self.bias:
            self.solver.add_atmost([-(x+1) for x in range(self.n * 2)], self.n)
        else:
            self.solver.add_atmost([(x+1) for x in range(self.n * 2)], self.n)

    @property
    def solver(self):
        return self._solver

    def solve_with_bound(self, k):
        # same assumptions work both for high bias / atleast and for low bias / atmost
        return self.solver.solve( [-(self.n+x+1) for x in range(k)] + [(self.n+k+x+1) for x in range(self.n-k)] )

    def next_seed(self):
        '''
            Find the next *maximum* model.
        '''
        if self.solve_with_bound(self.k):
            return self.get_seed()

        if self.bias:
            if not self.solve_with_bound(0):
                # no more models
                return None
            # move to the next bound
            self.k -= 1
        else:
            if not self.solve_with_bound(self.n):
                # no more models
                return None
            # move to the next bound
            self.k += 1

        while not self.solve_with_bound(self.k):
            if self.bias:
                self.k -= 1
            else:
                self.k += 1

        assert 0 <= self.k <= self.n

        return self.get_seed()

    def block_above_size(self, size):
        self.solver.add_atmost( [(x+1) for x in range(self.n)], size)
        self.k = min(size, self.k)

    def block_below_size(self, size):
        self.solver.add_atmost( [-(x+1) for x in range(self.n)], self.n-size)
        self.k = min(size, self.k)


class MinisatMapSolver(MapSolver):
    def __init__(self, n, bias=True, dump=None):   # bias=True is a high/inclusion/MUS bias; False is a low/exclusion/MSS bias; None is no bias.
        super(MinisatMapSolver, self).__init__(n, bias, dump)

        self._solver = minisolvers.MinisatSolver()
        while self.solver.nvars() < self.n:
            self.solver.new_var(self.bias)

        if self.bias is None:
            self.solver.set_rnd_pol(True)

    @property
    def solver(self):
        return self._solver

    def next_seed(self):
        if self.solver.solve():
            return self.get_seed()
        else:
            return None<|MERGE_RESOLUTION|>--- conflicted
+++ resolved
@@ -45,11 +45,7 @@
         Returns:
             Any unexplored strict superset of seed, if one exists.
         """
-<<<<<<< HEAD
-        superset_exists = self.solver.solve(i+1 for i in seed)
-=======
         superset_exists = self.solver.solve(seed)
->>>>>>> cc645374
         if superset_exists:
             return self.get_seed()
         else:
@@ -87,29 +83,16 @@
             if direction:
                 # search for a solution w/ all of the current seed plus at
                 # least one from the current complement.
-<<<<<<< HEAD
-                self.solver.add_clause([-tmpvar] + [i+1 for i in comp])  # temporary clause
+                self.solver.add_clause([-tmpvar] + list(comp))  # temporary clause
                 # activate the temporary clause and all seed clauses
-                havenew = self.solver.solve([tmpvar] + [i+1 for i in seed])
+                havenew = self.solver.solve([tmpvar] + list(seed))
             else:
                 # search for a solution w/ none of current complement and at
                 # least one from the current seed removed.
-                self.solver.add_clause([-tmpvar] + [-(i+1) for i in seed])  # temporary clause
+                self.solver.add_clause([-tmpvar] + [-i for i in seed])  # temporary clause
                 # activate the temporary clause and deactivate complement clauses
-                havenew = self.solver.solve([tmpvar] + [-(i+1) for i in comp])
+                havenew = self.solver.solve([tmpvar] + [-i for i in comp])
             self.solver.add_clause([-tmpvar])  # remove the temporary clause
-=======
-                self.solver.add_clause([-x] + list(comp))  # temporary clause
-                # activate the temporary clause and all seed clauses
-                havenew = self.solver.solve([x] + list(seed))
-            else:
-                # search for a solution w/ none of current complement and at
-                # least one from the current seed removed.
-                self.solver.add_clause([-x] + [-i for i in seed])  # temporary clause
-                # activate the temporary clause and deactivate complement clauses
-                havenew = self.solver.solve([x] + [-i for i in comp])
-            self.solver.add_clause([-x])  # remove the temporary clause
->>>>>>> cc645374
 
             if havenew:
                 seed = self.get_seed()
