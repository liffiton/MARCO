import threading

try:
    import queue
except ImportError:
    import Queue as queue


class MarcoPolo(object):
    def __init__(self, csolver, msolver, stats, config, pipe):
        self.subs = csolver
        self.map = msolver
        self.seeds = SeedManager(msolver, stats, config)
        self.stats = stats
        self.config = config
        self.pipe = pipe
        self.bias_high = self.config['bias'] == 'MUSes'  # used frequently
        self.n = self.map.n   # number of constraints
        self.got_top = False  # track whether we've explored the complete set (top of the lattice)

        thread = threading.Thread(target=self.receive_thread)
        thread.daemon = True
        thread.start()

    def receive_thread(self):
        while self.pipe.poll(None):
            with self.stats.time('receive'):
                res = self.pipe.recv()
                self.seeds.add_incoming(res)

    def record_delta(self, name, oldlen, newlen, up):
        if up:
            assert newlen >= oldlen
            self.stats.add_stat("delta.%s.up" % name, float(newlen - oldlen) / self.n)
        else:
            assert newlen <= oldlen
            self.stats.add_stat("delta.%s.down" % name, float(oldlen - newlen) / self.n)

    def enumerate(self):

        if self.config['singleton_MCSes']:
            with self.stats.time('singleton_MCSes'):
                seed = set(range(1, self.n+1))
                _, seed_core = self.subs.check_subset(seed, improve_seed=True)
                for i in seed_core:
                    seed.remove(i)
                    if self.subs.check_subset(seed):
                        yield ("S", seed)
                        self.map.block_down(seed)
                    seed.add(i)

        '''MUS/MCS enumeration with all the bells and whistles...'''

        for seed, known_max in self.seeds:

            if self.config['verbose']:
                print("- Initial seed: %s" % " ".join([str(x) for x in seed]))

            if self.config['maximize'] == 'always':
                assert not known_max
                with self.stats.time('maximize'):
                    oldlen = len(seed)
                    seed = self.map.maximize_seed(seed, direction=self.bias_high)
                    self.record_delta('max', oldlen, len(seed), self.bias_high)

                if self.config['verbose']:
                    print("- Maximized to: %s" % " ".join([str(x) for x in seed]))

            with self.stats.time('check'):
                # subset check may improve upon seed w/ unsat_core or sat_subset
                oldlen = len(seed)
                seed_is_sat, seed = self.subs.check_subset(seed, improve_seed=True)
                self.record_delta('checkA', oldlen, len(seed), seed_is_sat)
                known_max = (known_max and (seed_is_sat == self.bias_high))

            if self.config['verbose']:
                print("- Seed is %s." % {True: "SAT", False: "UNSAT"}[seed_is_sat])
                if known_max:
                    print("- Seed is known to be optimal.")
                else:
                    print("- Seed improved by check: %s" % " ".join([str(x) for x in seed]))

            # -m half: Only maximize if we're SAT and seeking MUSes or UNSAT and seeking MCSes
            if self.config['maximize'] == 'half' and (seed_is_sat == self.bias_high):
                assert not known_max
                # Maximize within Map and re-check satisfiability if needed
                with self.stats.time('maximize'):
                    oldlen = len(seed)
                    seed = self.map.maximize_seed(seed, direction=self.bias_high)
                    self.record_delta('max', oldlen, len(seed), self.bias_high)
                    known_max = True

                if self.config['verbose']:
                    print("- Half-maximization w/in map, new seed: %s" % " ".join([str(x) for x in seed]))

                if len(seed) != oldlen:
                    # only need to re-check if maximization produced a different seed
                    with self.stats.time('check'):
                        # improve_seed set to True in case maximized seed needs to go in opposite
                        # direction of the maximization (i.e., UNSAT seed w/ MUS bias, SAT w/ MCS bias)
                        # (otherwise, no improvement is possible as we maximized it already)
                        oldlen = len(seed)
                        seed_is_sat, seed = self.subs.check_subset(seed, improve_seed=True)
                        self.record_delta('checkB', oldlen, len(seed), seed_is_sat)
                        known_max = (len(seed) == oldlen and seed_is_sat == self.bias_high)

                    if self.config['verbose']:
                        print("- Half-max check: Seed is %s" % {True: "SAT", False: "UNSAT"}[seed_is_sat])
                        if known_max:
                            print("- Seed is known to be optimal.")
                        else:
                            print("- Half-max check: Seed improved by check: %s" % " ".join([str(x) for x in seed]))
                else:  # no re-check needed
                    if self.config['verbose']:
                        print("- Seed is known to be optimal.")

            if seed_is_sat:
                if known_max:
                    MSS = seed
                else:
                    with self.stats.time('grow'):
                        oldlen = len(seed)
                        MSS = self.subs.grow(seed)
                        self.record_delta('grow', oldlen, len(MSS), True)

                    if self.config['verbose']:
                        print("- Grow() -> MSS")

                with self.stats.time('block'):
<<<<<<< HEAD
                    res = ("S", MSS)
                    #yield res
                    self.pipe.send(res)

=======
                    yield ("S", MSS)
                    try:
                        self.subs.increment_MSS()
                    except AttributeError:
                        pass
>>>>>>> 0d41b429
                    self.map.block_down(MSS)

                if self.config['verbose']:
                    print("- MSS blocked.")

            else:  # seed is not SAT
                self.got_top = True  # any unsat set covers the top of the lattice
                if known_max:
                    MUS = seed
                else:
                    with self.stats.time('shrink'):
<<<<<<< HEAD
                        # Implications might change after every blocking
                        # clause, but we only need to check right before we're
                        # going to use them.
                        implies = self.map.solver.implies()
                        hard_constraints = [x for x in implies if x > 0]
                        self.stats.add_stat("hard_constraints", len(hard_constraints))

=======
>>>>>>> 0d41b429
                        oldlen = len(seed)
                        MUS = self.subs.shrink(seed)
                        self.record_delta('shrink', oldlen, len(MUS), False)

                    if self.config['verbose']:
                        print("- Shrink() -> MUS")

                with self.stats.time('block'):
<<<<<<< HEAD
                    res = ("U", MUS)
                    #yield res
                    self.pipe.send(res)

=======
                    yield ("U", MUS)
                    try:
                        self.subs.increment_MUS()
                    except AttributeError:
                        pass
>>>>>>> 0d41b429
                    self.map.block_up(MUS)

                    if self.config['smus']:
                        self.map.block_down(MUS)
                        self.map.block_above_size(len(MUS) - 1)

                if self.config['verbose']:
                    print("- MUS blocked.")

        self.pipe.send(('complete', self.stats))


class SeedManager(object):
    def __init__(self, msolver, stats, config):
        self.map = msolver
        self.stats = stats
        self.config = config
        self._seed_queue = queue.Queue()
        self._incoming_queue = queue.Queue()

    def __iter__(self):
        return self

    def __next__(self):
        with self.stats.time('seed'):
            if not self._seed_queue.empty():
                return self._seed_queue.get()
            else:
                # Update blocking clauses w/ incoming results
                with self.stats.time('receive_int'):
                    while not self._incoming_queue.empty():
                        rec = self._incoming_queue.get()
                        if rec[0] == 'S':
                            self.map.block_down(rec[1])
                        elif rec[0] == 'U':
                            self.map.block_up(rec[1])
                        else:
                            assert(0)
                seed, known_max = self.seed_from_solver()
                if seed is None:
                    raise StopIteration
                return seed, known_max

    def add_incoming(self, result):
        self._incoming_queue.put(result)

    def add_seed(self, seed, known_max):
        self._seed_queue.put((seed, known_max))

    def seed_from_solver(self):
        known_max = (self.config['maximize'] == 'solver')
        return self.map.next_seed(), known_max

    # for python 2 compatibility
    next = __next__<|MERGE_RESOLUTION|>--- conflicted
+++ resolved
@@ -37,18 +37,6 @@
             self.stats.add_stat("delta.%s.down" % name, float(oldlen - newlen) / self.n)
 
     def enumerate(self):
-
-        if self.config['singleton_MCSes']:
-            with self.stats.time('singleton_MCSes'):
-                seed = set(range(1, self.n+1))
-                _, seed_core = self.subs.check_subset(seed, improve_seed=True)
-                for i in seed_core:
-                    seed.remove(i)
-                    if self.subs.check_subset(seed):
-                        yield ("S", seed)
-                        self.map.block_down(seed)
-                    seed.add(i)
-
         '''MUS/MCS enumeration with all the bells and whistles...'''
 
         for seed, known_max in self.seeds:
@@ -127,18 +115,15 @@
                         print("- Grow() -> MSS")
 
                 with self.stats.time('block'):
-<<<<<<< HEAD
                     res = ("S", MSS)
                     #yield res
                     self.pipe.send(res)
 
-=======
-                    yield ("S", MSS)
                     try:
                         self.subs.increment_MSS()
                     except AttributeError:
                         pass
->>>>>>> 0d41b429
+
                     self.map.block_down(MSS)
 
                 if self.config['verbose']:
@@ -150,7 +135,6 @@
                     MUS = seed
                 else:
                     with self.stats.time('shrink'):
-<<<<<<< HEAD
                         # Implications might change after every blocking
                         # clause, but we only need to check right before we're
                         # going to use them.
@@ -158,8 +142,6 @@
                         hard_constraints = [x for x in implies if x > 0]
                         self.stats.add_stat("hard_constraints", len(hard_constraints))
 
-=======
->>>>>>> 0d41b429
                         oldlen = len(seed)
                         MUS = self.subs.shrink(seed)
                         self.record_delta('shrink', oldlen, len(MUS), False)
@@ -168,18 +150,15 @@
                         print("- Shrink() -> MUS")
 
                 with self.stats.time('block'):
-<<<<<<< HEAD
                     res = ("U", MUS)
                     #yield res
                     self.pipe.send(res)
 
-=======
-                    yield ("U", MUS)
                     try:
                         self.subs.increment_MUS()
                     except AttributeError:
                         pass
->>>>>>> 0d41b429
+
                     self.map.block_up(MUS)
 
                     if self.config['smus']:
