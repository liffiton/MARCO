--- conflicted
+++ resolved
@@ -170,13 +170,8 @@
 
 
 class MUSerSubsetSolver(MinisatSubsetSolver):
-<<<<<<< HEAD
-    def __init__(self, filename, numthreads=1):
-        MinisatSubsetSolver.__init__(self, filename, store_dimacs=True)
-=======
-    def __init__(self, filename, rnd_init=False):
+    def __init__(self, filename, rnd_init=False, numthreads=1):
         MinisatSubsetSolver.__init__(self, filename, rnd_init, store_dimacs=True)
->>>>>>> de970c44
         self.core_pattern = re.compile(r'^v [\d ]+$', re.MULTILINE)
         self.numthreads = numthreads
         self.parallel = (numthreads > 1)
